package neobench

import (
	"fmt"
	"github.com/neo4j/neo4j-go-driver/v4/neo4j"
	"github.com/pkg/errors"
	"io"
	"math/rand"
	"os"
	"sort"
	"time"
)

// Useful for creating sharded workloads or other logic that tie in session-esque concepts
const WorkerIdVar = "nbWorkerId"

type Workload struct {
	// set on command line and built in
	Variables map[string]interface{}

	Scripts Scripts

	Rand      *rand.Rand
	CsvLoader *CsvLoader
}

// Scripts in a workload, and utilities to draw a weighted random script
type Scripts struct {
	// Scripts sorted by weight
	Scripts []Script
	// Lookup table for choice of scripts; one entry for each script, each entry records the cumulative
	// weight of that script and all scripts before it in the array. See Choose() for details
	WeightedLookup *WeightedRandom
}

func NewScripts(scripts ...Script) Scripts {
	wr := &WeightedRandom{}
	for _, script := range scripts {
		wr.Add(script, int(script.Weight*10000))
	}

	return Scripts{
		Scripts:        scripts,
		WeightedLookup: wr,
	}
}

func (s *Scripts) Choose(r *rand.Rand) Script {
	return s.WeightedLookup.Draw(r).(Script)
}

// List of items that can be randomly drawn from; each item has a weight determining its probability to be drawn
type WeightedRandom struct {
	// See draw(..)
	lookupTable []int
	totalWeight int
	entries     []interface{}
}

func (w *WeightedRandom) Add(entry interface{}, weight int) {
	w.lookupTable = append(w.lookupTable, w.totalWeight+weight)
	w.entries = append(w.entries, entry)
	w.totalWeight += weight
}

func (w *WeightedRandom) Draw(r *rand.Rand) interface{} {
	// How do you take the uniformly random number we get from rand, and convert it into a weighted choice of
	// a script to use?
	//
	// Imagine that we create a segmented number line, each segment representing one script. The length of each
	// segment is the weight of that script. So for three scripts, A@2, B@3, C@3, we create a line like:
	//
	//   0 1 2 3 4 5 6 7 8
	//   [AA][BBBB][CCCC]
	//
	// Then we pick a number between 0 and the max of the number line (eg. 8 since 2+3+3 is 8). Say we get 4:
	//
	//   0 1 2 3 4 5 6 7 8
	//   [AA][BBBB][CCCC]
	//           ^
	//
	// The problem with this is that while it's easy visually to see which "item" we landed on, it's not obvious
	// how to do it quickly on a computer. The solution used here is to maintain a lookup table with the cumulative
	// weight at each segment, one entry per segment:
	//
	//   0 1 2 3 4 5 6 7 8
	//   [AA][BBBB][CCCC]
	//    +2   +3    +3    <-- weight of each segment
	//    2     5     8    <-- lookup table value (eg. cumulation of weights, summing left-to-right)
	//
	// We can then do binary search into the lookup table, the index we get back is the segment our number fell on.

	// 1: Pick a random number between 1 and the combined weight of all scripts
	point := r.Intn(w.totalWeight) + 1

	// 2: Use binary search in the weighted lookup table to find the closest index for this weight
	index := sort.SearchInts(w.lookupTable, point)

	return w.entries[index]
}

type Script struct {
	// Either path to script provided by user, or builtin:<name>
	Name       string
	Readonly   bool
	Weight     float64
	Commands   []Command
	Autocommit bool
}

// Context that scripts are executed in; these are not thread safe, and are re-created on each script
// invocation, so need to be kept lightish.
type ScriptContext struct {
	Script    Script
	Stderr    io.Writer
	Vars      map[string]interface{}
	Rand      *rand.Rand
	CsvLoader *CsvLoader
}

// Evaluate this script in the given context
func (s *Script) Eval(ctx ScriptContext) (UnitOfWork, error) {
	uow := UnitOfWork{
		ScriptName: s.Name,
		Readonly:   s.Readonly,
		Autocommit: s.Autocommit,
		Statements: nil,
	}

	for _, cmd := range s.Commands {
		if err := cmd.Execute(&ctx, &uow); err != nil {
			return uow, err
		}
	}

	return uow, nil
}

func (s *Workload) NewClient() ClientWorkload {
	return ClientWorkload{
		Variables: s.Variables,
		Scripts:   s.Scripts,
		Rand:      rand.New(rand.NewSource(s.Rand.Int63())),
		Stderr:    os.Stderr,
		CsvLoader: s.CsvLoader,
	}
}

type ClientWorkload struct {
	Readonly bool
	// variables set on command line and built-in
	Variables map[string]interface{}
	Scripts   Scripts
	Rand      *rand.Rand
	Stderr    io.Writer
	CsvLoader *CsvLoader
}

func (s *ClientWorkload) Next(workerId int64) (UnitOfWork, error) {
	script := s.Scripts.Choose(s.Rand)
	return script.Eval(ScriptContext{
		Script:    script,
		Stderr:    s.Stderr,
		Vars:      createVars(s.Variables, workerId),
		Rand:      s.Rand,
		CsvLoader: s.CsvLoader,
	})
}

type UnitOfWork struct {
	// Path to user-provided script, or builtin:<name>
	ScriptName string
	Readonly   bool
	Statements []Statement
	Autocommit bool
}

type Statement struct {
	Query  string
	Params map[string]interface{}
}

type Command interface {
	Execute(ctx *ScriptContext, uow *UnitOfWork) error
}

type QueryCommand struct {
	Query string
	// Parameters used in the above query
	Params []string
}

func (c QueryCommand) Execute(ctx *ScriptContext, uow *UnitOfWork) error {
	params := make(map[string]interface{})
	for _, pname := range c.Params {
		params[pname] = ctx.Vars[pname]
	}
	uow.Statements = append(uow.Statements, Statement{
		Query:  c.Query,
		Params: params,
	})
	return nil
}

type SetCommand struct {
	VarName    string
	Expression Expression
}

func (c SetCommand) Execute(ctx *ScriptContext, uow *UnitOfWork) error {
	value, err := c.Expression.Eval(ctx)
	if err != nil {
		return err
	}
	ctx.Vars[c.VarName] = value
	return nil
}

type SleepCommand struct {
	Duration Expression
	Unit     time.Duration
}

func (c SleepCommand) Execute(ctx *ScriptContext, uow *UnitOfWork) error {
	sleepNumber, err := c.Duration.Eval(ctx)
	if err != nil {
		return err
	}
	sleepInt, ok := sleepNumber.(int64)
	if !ok {
		return fmt.Errorf("\\sleep must be given an integer expression, got %v", sleepNumber)
	}
	time.Sleep(time.Duration(sleepInt) * c.Unit)
	return nil
}

// Validates that a workload doesn't have syntax errors etc, and tells us if it is read-only
func WorkloadPreflight(driver neo4j.Driver, dbName string, script Script, vars map[string]interface{},
	csvLoader *CsvLoader) (readonly bool, err error) {
	session := driver.NewSession(neo4j.SessionConfig{
		AccessMode:   neo4j.AccessModeWrite,
		DatabaseName: dbName,
	})
<<<<<<< HEAD
	if err != nil {
		return false, err
	}
	defer session.Close()

=======
>>>>>>> 7a9cc371
	r := rand.New(rand.NewSource(1337))

	unitOfWork, err := script.Eval(ScriptContext{
		Script:    script,
		Stderr:    os.Stderr,
		Vars:      createVars(vars, 0),
		Rand:      r,
		CsvLoader: csvLoader,
	})
	if err != nil {
		return false, err
	}
	readonlyRaw, err := session.ReadTransaction(func(tx neo4j.Transaction) (interface{}, error) {
		readonly := true
		for _, stmt := range unitOfWork.Statements {
			res, err := tx.Run(fmt.Sprintf("EXPLAIN %s", stmt.Query), stmt.Params)
			if err != nil {
				return false, err
			}
			summary, err := res.Consume()
			if err != nil {
				return false, err
			}
			readonly = summary.StatementType() == neo4j.StatementTypeReadOnly && readonly
		}

		return readonly, nil
	})
	if err != nil {
		return false, errors.Wrapf(err, "script '%s' failed preflight checks", script.Name)
	}
	readonly = readonlyRaw.(bool)
	return
}

func createVars(globalVars map[string]interface{}, workerId int64) map[string]interface{} {
	vars := make(map[string]interface{})
	vars[WorkerIdVar] = workerId
	for k, v := range globalVars {
		vars[k] = v
	}
	return vars
}<|MERGE_RESOLUTION|>--- conflicted
+++ resolved
@@ -241,14 +241,8 @@
 		AccessMode:   neo4j.AccessModeWrite,
 		DatabaseName: dbName,
 	})
-<<<<<<< HEAD
-	if err != nil {
-		return false, err
-	}
 	defer session.Close()
-
-=======
->>>>>>> 7a9cc371
+  
 	r := rand.New(rand.NewSource(1337))
 
 	unitOfWork, err := script.Eval(ScriptContext{
